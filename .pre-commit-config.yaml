repos:
  - repo: https://github.com/pre-commit/pre-commit-hooks
    rev: v4.4.0  # Use the ref you want to point at
    hooks:
      - id: trailing-whitespace
        types: [file, text]
      - id: check-docstring-first
      - id: check-case-conflict
      - id: end-of-file-fixer
        types: [python]
      - id: requirements-txt-fixer
      - id: mixed-line-ending
        types: [python]
        args: [--fix=no]
      - id: check-added-large-files
        args: [--maxkb=1024]
      - id: debug-statements
      - id: check-byte-order-marker
#      - id: check-yaml

  - repo: https://github.com/psf/black
    rev: 22.12.0
    hooks:
      - id: black
        types: [python]
        additional_dependencies: ['click==8.0.4']

  - repo: https://github.com/pycqa/flake8.git
    rev: 6.0.0
    hooks:
      - id: flake8
        additional_dependencies: [flake8-print]
        types: [python]

<<<<<<< HEAD
  - repo: https://github.com/pycqa/isort
    rev: 5.12.0
=======
  - repo: https://github.com/PyCQA/isort
    rev: 5.11.4
>>>>>>> 8d42a96e
    hooks:
      - id: isort
        name: isort (python)
        args: ["--profile", "black"]

  - repo: https://github.com/nbQA-dev/nbQA
    rev: 1.6.1
    hooks:
      - id: nbqa-black
      - id: nbqa-flake8
        args: ["--extend-ignore=E203,E402,E501"]
      - id: nbqa-isort

#  - repo: https://github.com/datarootsio/databooks
#    rev: 1.0.5
#    hooks:
#      - id: databooks-meta

  - repo: https://github.com/kynan/nbstripout
    rev: 0.6.1
    hooks:
      - id: nbstripout


  - repo: https://github.com/pre-commit/mirrors-mypy
    rev: v0.991
    hooks:
      - id: mypy

ci:
  autofix_prs: true
  autofix_commit_msg: '[pre-commit.ci] Fixing issues with pre-commit'
  autoupdate_schedule: weekly
  autoupdate_commit_msg: '[pre-commit.ci] pre-commit-autoupdate'
  skip: [] # Optionally list ids of hooks to skip on CI<|MERGE_RESOLUTION|>--- conflicted
+++ resolved
@@ -32,13 +32,8 @@
         additional_dependencies: [flake8-print]
         types: [python]
 
-<<<<<<< HEAD
   - repo: https://github.com/pycqa/isort
     rev: 5.12.0
-=======
-  - repo: https://github.com/PyCQA/isort
-    rev: 5.11.4
->>>>>>> 8d42a96e
     hooks:
       - id: isort
         name: isort (python)
