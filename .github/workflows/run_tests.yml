--- conflicted
+++ resolved
@@ -16,11 +16,7 @@
     strategy:
       matrix:
         os: ["ubuntu-latest"]
-<<<<<<< HEAD
         python-version: ["3.8", "3.9", "3.10", "3.11"]
-=======
-        python-version: ["3.8", "3.9", "3.10"]
->>>>>>> 109131da
     steps:
       - uses: actions/checkout@v3
       - name: Set up Python
@@ -41,11 +37,7 @@
           python -m cpuinfo --json
       - name: Run pytest
         run: |
-<<<<<<< HEAD
-          pytest --durations 10 --cov=clarity .
-=======
           pytest --cov=clarity --durations 10 .
->>>>>>> 109131da
       - name: Determine coverage
         run: |
           coverage xml
