"""Support for the MSBG hearing loss model."""
import json
import logging
import math
import os
from typing import Dict, Optional, Tuple, Union

import numpy as np
import scipy
import scipy.signal
import soundfile
from soundfile import SoundFile

# measure rms parameters
WIN_SECS = 0.01

# read & write signal parameters
MSBG_FS = 44100
TEST_NBITS = 16

# fmt: off
HZ = np.array(
    [
        0.0, 20.0, 25.0, 31.5, 40.0, 50.0, 63.0, 80.0, 100.0, 125.0, 160.0, 200.0,
        250.0, 315.0, 400.0, 500.0, 630.0, 750.0, 800.0, 1000.0, 1250.0, 1500.0,
        1600.0, 2000.0, 2500.0, 3000.0, 3150.0, 4000.0, 5000.0, 6000.0, 6300.0,
        8000.0, 9000.0, 10000.0, 11200.0, 12500.0, 14000.0, 15000.0, 16000.0,
        20000.0, 48000,
    ]
)

MIDEAR = np.array(
    [
        50.0, 39.6, 32.0, 25.85, 21.4, 18.5, 15.9, 14.1, 12.4, 11.0, 9.6, 8.3, 7.4,
        6.2, 4.8, 3.8, 3.3, 2.9, 2.6, 2.6, 4.5, 5.4, 6.1, 8.5, 10.4, 7.3, 7.0, 6.6,
        7.0, 9.2, 10.2, 12.2, 10.8, 10.1, 12.7, 15.0, 18.2, 23.8, 32.3, 50.0, 50.0,
    ]
)

# Free field (frontal)FF_ED correction for threshold (was ISO std Table 1 - 4.2 dB)
# i.e. relative to 0.0 dB at 1000 Hz, Shaw 1974

FF_ED = np.array(
    [
        0.0, 0.0, 0.0, 0.0, 0.0, 0.0, 0.0, 0.0, 0.0, 0.1, 0.3, 0.5, 0.9, 1.4,
        1.6, 1.7, 2.5, 2.7, 2.6, 2.6, 3.2, 5.2, 6.6, 12.0, 16.8, 15.3, 15.2, 14.2,
        10.7, 7.1, 6.4, 1.8, -0.9, -1.6, 1.9, 4.9, 2.0, -2.0, 2.5, 2.5, 2.5,
    ]
)

# DIFFUSE field ( relative to 0.0 dB at 1000Hz)
# from 2008 file [corrections08.m] used in Samsung collaboration

DF_ED = np.array(
    [
        0.0, 0.0, 0.0, 0.0, 0.0, 0.0, 0.0, 0.0, 0.0, 0.1, 0.3, 0.4, 0.5, 1.0,
        1.6, 1.7, 2.2, 2.7, 2.9, 3.8, 5.3, 6.8, 7.2, 10.2, 14.9, 14.5, 14.4,
        12.7, 10.8, 8.9, 8.7, 8.5, 6.2, 5.0, 4.5, 4.0, 3.3, 2.6, 2.0, 2.0, 2.0,
    ]
)

# ITU Rec P 58 08/96 Head and Torso Simulator transfer fns. from Peter Hugher BTRL,
# 4-June-2001. Negative of values in Table 14a of ITU P58 (05/2013), accessible at
# http://www.itu.int/rec/T-REC-P.58-201305-I/en
# Freely available. Converts from ear reference point (ERP) to eardrum reference
# point (DRP). EXCEPT extra 2 points added for 20k & 48k by MAS, MAr 2012

ITU_HZ = np.array(
    [
        0, 100, 125, 160, 200, 250, 315, 400, 500, 630, 800, 1000, 1250, 1600,
        2000, 2500, 3150, 4000, 5000, 6300, 8000, 10000, 20000, 48000,
    ]
)
# Ear Reference Point to Drum Reference Point (ERP-DRP) transfer function,
# Table 14A/P.58, sect 6.2. NB negative of table since defined other way round.

ITU_ERP_DRP = np.array(
    [
        0.0, 0.0, 0.0, 0.0, 0.0, 0.3, 0.2, 0.5, 0.6, 0.7, 1.1, 1.7, 2.6, 4.2,
        6.5, 9.4, 10.3, 6.6, 3.2, 3.3, 16, 14.4, 14.4, 14.4
    ]
)
# fmt: on

# Ideal pre-emphasis (starts off as SII 1997), then rescaled for Moore et al. 2008
# NB last two are -15dB/oct before rescaling below
# (Moore et al 2008 E&H paper suggests that shape would be better as -7.5
# dB/oct, at least up to 8, and -13 dB/oct above there.)

GEN_NOISE_HZ = np.array(
    [0, 100, 200, 450, 550, 707, 1000, 1414, 2000, 2828, 4000, 5656, 8000, 16e3, 32e3]
)
EMPHASIS = np.array(
    [0, 0.0, 0.0, 0, -0.5, -4.5, -9.0, -13.5, -18, -22.5, -27, -31.5, -36.0, -51, -66]
) * (7.5 / 9)


def read_gtf_file(gtf_file: str) -> Dict:
    """Read a gammatone filterbank file.

    List data is converted into numpy arrays.

    """

    # Fix filename if necessary
    dirname = os.path.dirname(os.path.abspath(__file__))
    gtf_file = os.path.join(dirname, gtf_file)
    with open(gtf_file, "r", encoding="utf-8") as file_pointer:
        data = json.load(file_pointer)
    for key in data:
        if isinstance(data[key], list):
            data[key] = np.array(data[key])
    return data


def firwin2(
    n_taps: int,
    sample_frequency: np.ndarray,
    filter_gains: np.ndarray,
    window: Union[None, str, tuple] = None,
    antisymmetric: Optional[bool] = None,
):  # pylint: disable=W0613
    """FIR filter design using the window method.

    Partial implementation of scipy firwin2 but using our own MATLAB-derived fir2.

    Args:
        n_taps (int): The number of taps in the FIR filter.
        sample_frequency (ndarray): The frequency sampling points. 0.0 to 1.0 with 1.0 being Nyquist.
        filter_gains (ndarray): The filter gains at the frequency sampling points.
        window (string or (string, float), optional): See scipy.firwin2 (default: (None))
        antisymmetric (bool, optional): Unused but present to main compatability
            with scipy firwin2.

    Returns:
        ndarray:  The filter coefficients of the FIR filter, as a 1-D array of length n.

    """
    window_shape = None
    window_type = None
    if isinstance(window, tuple):
        window_type, window_param = window if window is not None else (None, 0)
    else:
        window_type = window

    order = n_taps - 1

    if window_type == "kaiser":
        window_shape = scipy.signal.kaiser(n_taps, window_param)

    if window_shape is None:
        filter_coef, _ = fir2(order, sample_frequency, filter_gains)
    else:
        filter_coef, _ = fir2(order, sample_frequency, filter_gains, window_shape)

    return filter_coef


def fir2(
    filter_length: int,
    sample_frequency: np.ndarray,
    filter_gains: np.ndarray,
    n_interpolate: Optional[int] = None,
) -> Tuple[np.ndarray, int]:
    """FIR arbitrary shape filter design using the frequency sampling method.

    Translation of MATLAB fir2.

    Args:
        filter_length (int): Order
        sample_frequency (ndarray): The frequency sampling points (0 < sample_frequency < 1) where 1 is Nyquist rate.
                        First and last elements must be 0 and 1 respectively.
        filter_gains (ndarray): The filter gains at the frequency sampling points.
        n_interpolate (int, optional): Number of points for freq response interpolation
            (default: max(smallest power of 2 greater than nn, 512))

    Returns:
        np.ndarray: nn + 1 filter coefficients, 1

    """
    # Work with filter length instead of filter order
    filter_length += 1

    if n_interpolate is None:
        wind = scipy.signal.hamming(filter_length)
    else:
        wind = n_interpolate
    n_interpolate = (
        2 ** np.ceil(math.log(filter_length) / math.log(2))
        if filter_length >= 1024
        else 512
    )

    lap = np.fix(n_interpolate / 25).astype(int)

    nbrk = max(len(sample_frequency), len(filter_gains))

    sample_frequency[0] = 0
    sample_frequency[nbrk - 1] = 1

    H = np.zeros(n_interpolate + 1)
    nint = nbrk - 1
    df = np.diff(sample_frequency, n=1)

    n_interpolate += 1
    nb = 0
    H[0] = filter_gains[0]

    for i in np.arange(nint):
        if df[i] == 0:
            nb = int(np.ceil(nb - lap / 2))
            ne: int = nb + lap - 1
        else:
            ne = int(np.fix(sample_frequency[i + 1] * n_interpolate)) - 1

        j = np.arange(nb, ne + 1)
        inc: Union[float, np.ndarray] = 0.0 if nb == ne else (j - nb) / (ne - nb)
        H[nb : (ne + 1)] = inc * filter_gains[i + 1] + (1 - inc) * filter_gains[i]
        nb = ne + 1

    dt = 0.5 * (filter_length - 1)
    rad = -dt * 1j * math.pi * np.arange(0, n_interpolate) / (n_interpolate - 1)
    H = H * np.exp(rad)

    H = np.concatenate((H, H[n_interpolate - 2 : 0 : -1].conj()))
    ht = np.real(np.fft.ifft(H))

    b = ht[0:filter_length] * wind

    return b, 1


def gen_tone(
    freq: float, duration: float, sample_frequency: float = 44100.0, level: float = 0.0
) -> np.ndarray:
    """Generate a pure tone.

    Args:
        freq (float): Frequency of tone in Hz.
        duration (float): Duration of tone in seconds.
        sample_frequency (float, optional): Sample rate of generated tone in Hz. (default: 44100)
        level (float, optional): Level of tone in dB SPL. (default: 0)

    Returns:
        np.ndarray
    """
    return (
        1.4142
        * np.power(10, (0.05 * level))
        * np.sin(
            2
            * np.pi
            * freq
            * np.arange(1, duration * sample_frequency + 1)
            / sample_frequency
        )
    )


def gen_eh2008_speech_noise(
    duration: float,
    sample_frequency: float = 44100.0,
    level: Optional[float] = None,
    supplied_b: Optional[np.ndarray] = None,
) -> np.ndarray:
    """Generate speech shaped noise.

    Start with white noise and re-shape to ideal SII, ie flat to 500 Hz, and sloping -9db/oct beyond that.

    Slightly different shape from SII stylised same as EarHEar 2008 paper, Moore et al.

    Args:
        duration (float): Duration of signal in seconds
        sample_frequency (float): Sampling rate
        level (float, optional): Normalise to level dB if present
        supplied_b (ndarray, optional): High-pass filter (default: uses built-in pre-emphasis filter)

    Returns:
        ndarray: Noise signal

    """
    sample_frequency = int(sample_frequency)
    n_samples = int(duration * sample_frequency)

    # this rescales so that we get -7.5 dB/oct up to 8kHz, and -13 dB/oct above that
    norm_freq = GEN_NOISE_HZ / (sample_frequency / 2)
    last_f_idx = np.max(np.where(norm_freq < 1))
    norm_freq = np.append(norm_freq[0 : last_f_idx + 1], 1)

    # -9 dB/oct constant slope
    emph_nyq = EMPHASIS[last_f_idx] + 9 * np.log10(norm_freq[last_f_idx]) / np.log10(2)
    norm_emph = np.append(EMPHASIS[0 : last_f_idx + 1], emph_nyq)
    m = np.exp(np.log(10) * norm_emph / 20)

    # Create type II filter with 10 msec window and even number of taps
    n_taps = int(2 * np.ceil(10 * (sample_frequency / 2000))) + 1
    b = (
        supplied_b
        if supplied_b is not None
        else firwin2(n_taps, norm_freq, m, window="hamming", antisymmetric=False)
    )

    # white noise, 0 DC
    n_burst = np.random.random((1, n_samples + len(b))) - 0.5

    # remove low-freq noise that may bias RMS estimate, -33dB at 50 Hz
    eh2008_nse = scipy.signal.lfilter(b, 1, n_burst)

    # high-pass filter to remove low freqs (will be 2-pass with filtfilt)
    high_pass_filter = scipy.signal.ellip(
        3, 0.1, 50, 100 / (sample_frequency / 2), "high"
    )
    padlen = 3 * (max(len(high_pass_filter[1]), len(high_pass_filter[0])) - 1)
    eh2008_nse = scipy.signal.filtfilt(
        *high_pass_filter, eh2008_nse, padlen=padlen
    ).flatten()

    # this introduces a delay so remove it, ie time-ADVANCE audio
    # compensating shift to time-align all filter outputs
    delay_shift = int(np.floor(len(b) / 2))
    valid_len = int(np.size(eh2008_nse) - delay_shift)  # _advance_ filter outputs
    # time advance
    eh2008_nse[0:valid_len] = eh2008_nse[delay_shift:]
    eh2008_nse = eh2008_nse[0:n_samples]

    if level is not None:
        eh2008_nse = (
            eh2008_nse
            * np.power(10, 0.05 * level)
            / np.sqrt(np.sum(np.power(eh2008_nse, 2)) / len(eh2008_nse))
        )

    return eh2008_nse


def generate_key_percent(
    signal: np.ndarray,
    threshold_db: float,
    window_length: int,
    percent_to_track: Optional[float] = None,
) -> Tuple[np.ndarray, float]:
    """Generate key percent.
    Locates frames above some energy threshold or tracks a certain percentage
    of frames. To track a certain percentage of frames in order to get measure
    of rms, adaptively sets threshold after looking at histogram of whole recording

    Args:
        signal (ndarray): The signal to analyse.
        threshold_db (float): fixed energy threshold (dB).
        window_length (int): length of window in samples.
        percent_to_track (float, optional): Track a percentage of frames (default: {None}).

    Raises:
        ValueError: percent_to_track is set too high.

    Returns:
        (tuple): containig
        - key (ndarray): The key array of indices of samples used in rms calculation.
        - used_threshold_db (float): Root Mean Squared threshold.

            and the threshold used to get a more accurate rms calculation
    """
    window_length = int(window_length)
    signal = signal.flatten()
    if window_length != math.floor(
        window_length
    ):  # whoops on fractional indexing: 7-March 2002
        window_length = math.floor(window_length)
        logging.warning(f"Window length must be integer: now {window_length}")

    signal_length = len(signal)

    expected = threshold_db
    # new Dec 2003. Possibly track percentage of frames rather than fixed threshold
    if percent_to_track is not None:
        logging.info("tracking %s percentage of frames", percent_to_track)
    else:
        logging.info("tracking fixed threshold")

    # put floor into histogram distribution
    non_zero = np.power(10, (expected - 30) / 10)

    n_frames = -1
    total_frames = math.floor(signal_length / window_length)
    every_db = np.zeros(total_frames)

    for ix in np.arange(
        0, window_length * total_frames - 1, window_length
    ):  # pylint: disable=invalid-name
        n_frames += 1
        this_sum = np.sum(
            np.power(signal[ix : (ix + window_length)].astype("float"), 2)
        )
        every_db[n_frames] = 10 * np.log10(non_zero + this_sum / window_length)
    n_frames += 1

    # from now on save only those analysed
    every_db = every_db[:n_frames]

    # Bec 2003, was 100 to give about a 0.5 dB quantising of levels
    n_bins, levels = np.histogram(every_db, 140)
    if percent_to_track is not None:
        # min number of bins to use
        inactive_bins = (100 - percent_to_track) * n_frames / 100
        n_levels = len(levels)
        inactive_ix = 0
        ix_count = 0
        for ix in np.arange(0, n_levels, 1):  # pylint: disable=invalid-name
            inactive_ix = inactive_ix + n_bins[ix]
            if inactive_ix > inactive_bins:
                break
            ix_count += 1
        if ix == 1:
            logging.warning("Counted every bin.........")
        elif ix == n_levels:
            raise ValueError("Generate_key_percent: no levels to count")
        expected = levels[max(1, ix_count)]

    # set new threshold conservatively to include more bins than desired
    used_threshold_db = expected

    # histogram should produce a two-peaked curve: thresh should be set in valley
    # between the two peaks, and set threshold a bit above that,
    # as it heads for main peak
    # FixMe : Could Otsu's method (from image processing) be used here? https://en.wikipedia.org/wiki/Otsu's_method
    frame_index = np.nonzero(every_db >= expected)[0]
    valid_frames = len(frame_index)
    key = np.zeros((1, valid_frames * window_length))[0]

    # convert frame numbers into indices for sig
    for ix in np.arange(valid_frames):  # pylint: disable=invalid-name
        meas_span = np.arange(
            (frame_index[ix] * window_length), (frame_index[ix] + 1) * window_length
        )
        key_span = np.arange(((ix) * window_length), (ix + 1) * window_length, 1)
        key[key_span] = meas_span
        key = key.flatten()

    return key, used_threshold_db


def measure_rms(
    signal: np.ndarray,
<<<<<<< HEAD
    sample_frequency: float,
    db_rel_rms: float,
    percent_to_track: float = None,
=======
    fs: float,
    dB_rel_rms: float,
    percent_to_track: Optional[float] = None,
>>>>>>> 4cf53559
) -> tuple:
    """Measure Root Mean Square.

    A sophisticated method of measuring RMS in a file. It splits the signal up into
    short windows, performs  a histogram of levels, calculates an approximate RMS,
    and then uses that RMS to calculate a threshold level in the histogram and then
    re-measures the RMS only using those durations whose individual RMS exceed that
    threshold.

    Args:
        signal (ndarray): the signal of which to measure the Root Mean Square.
        sample_frequency (float): sampling frequency.
        db_rel_rms (float): threshold for frames to track.
        percent_to_track (float, optional): track percentage of frames,
            rather than threshold (default: {None})
    Returns:
        (tuple): tuple containing
        - rms (float): overall calculated rms (linear)
        - key (ndarray): "key" array of indices of samples used in rms calculation
        - rel_db_thresh (float): fixed threshold value of -12 dB
        - active (float): proportion of values used in rms calculation
    """
    sample_frequency = int(sample_frequency)
    # first RMS is of all signal.
    first_stage_rms = np.sqrt(np.sum(np.power(signal, 2) / len(signal)))
    # use this RMS to generate key threshold to get more accurate RMS
    key_thr_db = max(20 * np.log10(first_stage_rms) + db_rel_rms, -80)

    # move key_thr_db to account for noise less peakier than signal
    key, used_thr_db = generate_key_percent(
        signal,
        key_thr_db,
        round(WIN_SECS * sample_frequency),
        percent_to_track=percent_to_track,
    )

    idx = key.astype(int)  # move into generate_key_percent
    # statistic to be reported later, BUT save for later
    # (for independent==1 loop where it sets a target for rms measure)
    active = 100 * len(key) / len(signal)
    rms = np.sqrt(np.sum(np.power(signal[idx], 2)) / len(key))
    rel_db_thresh = used_thr_db - 20 * np.log10(rms)

    return rms, idx, rel_db_thresh, active


def pad(signal, length):
    """Zero pad signal to required length.

    Assumes required length is not less than input length.
    """
    assert length >= signal.shape[0]
    return np.pad(
        signal, [(0, length - signal.shape[0])] + [(0, 0)] * (len(signal.shape) - 1)
    )


def read_signal(
    filename: str,
    offset: int = 0,
    nsamples: int = -1,
    nchannels: int = 0,
    offset_is_samples: bool = False,
) -> np.ndarray:
    """Read a wavefile and return as numpy array of floats.

    Args:
        filename (string): Name of file to read
        offset (int, optional): Offset in samples or seconds (from start). Defaults to 0.
        nsamples (int): Number of samples.
        nchannels (int): expected number of channel (default: 0 = any number OK)
        offset_is_samples (bool): measurement units for offset (default: False)

    Returns:
        np.ndarray: audio signal
    """
    try:
        wave_file = SoundFile(filename)
    except Exception as e:
        # Ensure incorrect error (24 bit) is not generated
        raise Exception(f"Unable to read {filename}.") from e

    if nchannels not in (0, wave_file.channels):
        raise Exception(
            f"Wav file ({filename}) was expected to have {nchannels} channels."
        )

    if not offset_is_samples:  # Default behaviour
        offset = int(offset * wave_file.samplerate)

    if offset != 0:
        wave_file.seek(offset)

    signal = wave_file.read(frames=nsamples)

    if wave_file.samplerate != MSBG_FS:
        signal = scipy.signal.resample(
            signal, int(MSBG_FS * signal.shape[0] / wave_file.samplerate)
        )

    return signal


def write_signal(
    filename: str,
    signal: np.ndarray,
    sample_frequency: float,
    floating_point: bool = True,
) -> None:
    """Write a signal as fixed or floating point wav file.

    Args:
        filename (str): name of file in to write to.
        signal (ndarray): signal to write.
        sample_frequency (float): sampling frequency.
        floating_point (bool): write as floating point else an ints (default: True).
    """

    if sample_frequency != MSBG_FS:
        logging.warning(
            f"Sampling rate mismatch: {filename} with sample frequency = {sample_frequency}."
        )
        # raise ValueError("Sampling rate mismatch")

    if floating_point is False:
        if TEST_NBITS == 16:
            subtype = "PCM_16"
            # If signal is float and we want int16
            signal *= 32768
            signal = signal.astype(np.dtype("int16"))
            assert np.max(signal) <= 32767 and np.min(signal) >= -32768
        elif TEST_NBITS == 24:
            subtype = "PCM_24"
    else:
        subtype = "FLOAT"

    soundfile.write(filename, signal, sample_frequency, subtype=subtype)<|MERGE_RESOLUTION|>--- conflicted
+++ resolved
@@ -441,15 +441,9 @@
 
 def measure_rms(
     signal: np.ndarray,
-<<<<<<< HEAD
     sample_frequency: float,
     db_rel_rms: float,
-    percent_to_track: float = None,
-=======
-    fs: float,
-    dB_rel_rms: float,
     percent_to_track: Optional[float] = None,
->>>>>>> 4cf53559
 ) -> tuple:
     """Measure Root Mean Square.
 
