--- conflicted
+++ resolved
@@ -124,10 +124,6 @@
         return f"{stem}/{interferer['name']}"
 
     def prepare_interferer_paths(self, scene):
-<<<<<<< HEAD
-        """Make list of full path filenames for interferers in scene."""
-        logger.info("number of interferers: %s", len(scene["interferers"]))
-=======
         """Make list of full path filenames for interferers in scene.
 
         Args:
@@ -136,8 +132,7 @@
         Returns:
             list: List of full path filenames for interferers in scene.
         """
-        logger.info(f"number of interferers: {len(scene['interferers'])}")
->>>>>>> 326559c9
+        logger.info("number of interferers: %s", len(scene["interferers"]))
         interferer_filenames = [
             self.make_interferer_filename(interferer, scene["dataset"])
             for interferer in scene["interferers"]
